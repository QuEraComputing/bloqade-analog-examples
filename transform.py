--- conflicted
+++ resolved
@@ -1,50 +1,5 @@
 import json
 import os, sys
-<<<<<<< HEAD
-
-src = None
-with open(sys.argv[1], "r") as f:
-    src = json.load(f)
-
-
-tasks = src["hardware_task_shot_results"]
-
-
-new_future = {"remote_batch": {"source": None, "name": None, "tasks": []}}
-
-
-for tid, task in tasks.items():
-    task_id = task["task_id"]
-    task_ir = task["hardware_task"]["task_ir"]
-    task_result_ir = task["task_result_ir"]
-    backend = task["hardware_task"]["braket_backend"]
-
-    parallel_decoder = (
-        None
-        if "parallel_decoder" not in task["hardware_task"]
-        else task["hardware_task"]["parallel_decoder"]
-    )
-
-    tsk = {
-        "braket_task": {
-            "backend": {"braket_backend": backend},
-            "parallel_decoder": parallel_decoder,
-            "task_id": task_id,
-            "task_result_ir": {"task_result_ir": task_result_ir},
-            "task_ir": {"quera_task_specification": task_ir},
-            "metadata": {},
-        }
-    }
-
-    new_future["remote_batch"]["tasks"].append([int(tid), tsk])
-
-
-str = json.dumps(new_future)
-
-with open(sys.argv[1] + ".new", "w") as f:
-    f.write(str)
-
-=======
 
 from bloqade import loads
 
@@ -96,5 +51,4 @@
 with open(sys.argv[1] + ".new", "w") as f:
     json.dump(new_future, f, indent=2)
 
->>>>>>> c089792b
 # print(str)