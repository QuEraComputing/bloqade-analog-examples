# ---
# jupyter:
#   jupytext:
#     formats: ipynb,py:percent
#     hide_notebook_metadata: false
#     text_representation:
#       extension: .py
#       format_name: percent
#       format_version: '1.3'
#       jupytext_version: 1.14.5
#   kernelspec:
#     display_name: .venv
#     language: python
#     name: python3
# ---

# %% [markdown]
# <a class=md-button href="example-1-ramsey.py" download> Download Script </a>
# <a class=md-button href="../../assets/data/ramsey-job.json" download> Download Job </a>
#
# <div class="admonition warning">
# <p class="admonition-title">Job Files for Complete Examples</p>
# <p>
# To be able to run the complete examples without having to submit your program to hardware and wait, you'll
# need to download the associated job files. These files contain the results of running the program on
# the quantum hardware.
#
# You can download the job files by clicking the "Download Job" button above. You'll then need to place
# the job file in the `data` directory that was created for you when you ran the `import` part of the script
# (alternatively you can make the directory yourself, it should live at the same level as wherever you put this script).
# </p>
# </div>
#

# %% [markdown]
# # Single Qubit Ramsey Protocol
# ## Introduction
# In this example we show how to use Bloqade to emulate a Ramsey protocol as well as
# run it on hardware. We will define a Ramsey protocol as a sequence of two $\pi/2$
# pulses separated by a variable time gap $\tau$. These protocols are used to measure the
# coherence time of a qubit. In practice, the Rabi frequency has to start and end at
# 0.0, so we will use a piecewise linear function to ramp up and down the Rabi
# frequency.
<<<<<<< HEAD

=======
>>>>>>> 87c818f3
# %%
import os
from decimal import Decimal

import numpy as np
import matplotlib.pyplot as plt
from bloqade.analog import cast, load, save, start

if not os.path.isdir("data"):
    os.mkdir("data")

# %% [markdown]
# ## Define the program.
# define program with one atom, with constant detuning but variable Rabi frequency,
# where an initial pi/2 pulse is applied, followed by some time gap and a -pi/2 pulse.
# Note that the plateau time was chosen such that the area under the curve is pi/2 given
# given the constraint on how fast the Rabi frequency can change as well as the minimum
# allowed time step.

# %%
plateau_time = (np.pi / 2 - 0.625) / 12.5
wf_durations = cast([0.05, plateau_time, 0.05, "run_time", 0.05, plateau_time, 0.05])
rabi_wf_values = [0.0, 12.5, 12.5, 0.0] * 2  # repeat values twice

ramsey_program = (
    start.add_position((0, 0))
    .rydberg.rabi.amplitude.uniform.piecewise_linear(wf_durations, rabi_wf_values)
    .detuning.uniform.constant(10.5, sum(wf_durations))
)

# %% [markdown]
# Assign values to the variables in the program,
# allowing `run_time` (time gap between the two pi/2 pulses)
# to sweep across a range of values.

# %%
n_steps = 100
max_time = Decimal("3.0")
dt = (max_time - Decimal("0.05")) / n_steps
run_times = [Decimal("0.05") + dt * i for i in range(101)]

ramsey_job = ramsey_program.batch_assign(run_time=run_times)

# %% [markdown]
# ## Run Emulation and Hardware
# Like in the first tutorial, we will run the program on the emulator and hardware.
# Note that for the hardware we will use the `parallelize` method to run multiple
# copies of the program in parallel. For more information about this process, see the
# first tutorial.
#
# <div class="admonition danger">
# <p class="admonition-title">Hardware Execution Cost</p>
# <p>
#
# For this particular program, 101 tasks are generated with each task having 100 shots, amounting to
#  __USD \\$131.30__ on AWS Braket.
#
# </p>
# </div>

# %%
emu_filename = os.path.join(os.path.abspath(""), "data", "ramsey-emulation.json")

if not os.path.isfile(emu_filename):
    emu_batch = ramsey_job.bloqade.python().run(10000)
    save(emu_batch, emu_filename)

hardware_filename = os.path.join(os.path.abspath(""), "data", "ramsey-job.json")
if not os.path.isfile(hardware_filename):
    batch = ramsey_job.parallelize(24).braket.aquila().run_async(shots=100)
    save(batch, hardware_filename)

# %% [markdown]
# ## Plot the results
# Exactly like in the Rabi Oscillation example, we can now plot the results from the
# hardware and emulation together. Again we will use the `report` to calculate the mean
# Rydberg population for each run, and then plot the results.
#
# first we load the results from the emulation and hardware.
# %%
emu_batch = load(emu_filename)
hardware_batch = load(hardware_filename)
# hardware_batch.fetch()
# save(filename, hardware_batch)

# %% [markdown]
# Next we can calculate the Rydberg population for each run and plot the results.

# %%

hardware_report = hardware_batch.report()
emulator_report = emu_batch.report()

times = emulator_report.list_param("run_time")
density = [1 - ele.mean() for ele in emulator_report.bitstrings()]
plt.plot(times, density, color="#878787", marker=".", label="Emulator")

times = hardware_report.list_param("run_time")
density = [1 - ele.mean() for ele in hardware_report.bitstrings()]

plt.plot(times, density, color="#6437FF", linewidth=4, label="QPU")
plt.xlabel("Time ($\mu s$)")
plt.ylabel("Rydberg population")
plt.legend()
plt.show()<|MERGE_RESOLUTION|>--- conflicted
+++ resolved
@@ -41,10 +41,7 @@
 # coherence time of a qubit. In practice, the Rabi frequency has to start and end at
 # 0.0, so we will use a piecewise linear function to ramp up and down the Rabi
 # frequency.
-<<<<<<< HEAD
 
-=======
->>>>>>> 87c818f3
 # %%
 import os
 from decimal import Decimal
