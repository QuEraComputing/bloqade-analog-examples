--- conflicted
+++ resolved
@@ -31,14 +31,6 @@
 # </p>
 # </div>
 #
-<<<<<<< HEAD
-# %%
-import os
-
-import numpy as np
-import matplotlib.pyplot as plt
-=======
->>>>>>> 87c818f3
 
 # %% [markdown]
 # # Two Qubit Adiabatic Sweep
